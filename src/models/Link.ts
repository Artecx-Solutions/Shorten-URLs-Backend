<<<<<<< HEAD
// models/Link.ts
import mongoose, { Document, Schema } from 'mongoose';
import validator from 'validator';

export interface ILinkDocument extends Document {
  originalUrl: string;
  shortCode: string;
  customAlias?: string;
  clicks: number;
  createdAt: Date;
  createdBy: mongoose.Types.ObjectId | string | null;
  expiresAt: Date;
  isActive: boolean;
  title?: string;
  description?: string;
}

const linkSchema = new Schema<ILinkDocument>({
=======
import mongoose, { Schema } from 'mongoose';
import shortid from 'shortid';
import validator from 'validator';

const linkSchema = new Schema({
>>>>>>> 9b112885
  originalUrl: {
    type: String,
    required: [true, 'Original URL is required'],
    validate: {
      validator: (v: string) =>
        validator.isURL(v, {
          protocols: ['http', 'https'],
          require_tld: true,
          require_protocol: true
        }),
      message: 'Invalid URL format. Must include http:// or https://'
    }
  },
  shortCode: {
    type: String,
    required: true,
    unique: true
  },
  customAlias: {
    type: String,
    sparse: true
  },
<<<<<<< HEAD
  clicks: {
    type: Number,
    default: 0
  },
  createdAt: {
    type: Date,
    default: Date.now
  },
   createdBy: {
    type: Schema.Types.Mixed,
    ref: 'User',
    required: true
  }, 
  expiresAt: {
    type: Date,
    default: () => new Date(Date.now() + 365 * 24 * 60 * 60 * 1000) 
  },
  isActive: {
    type: Boolean,
    default: true
  },
  title: {
    type: String,
    maxlength: [100, 'Title cannot be more than 100 characters']
  },
  description: {
    type: String,
    maxlength: [500, 'Description cannot be more than 500 characters']
  }
=======
  clicks: { type: Number, default: 0 },
  createdAt: { type: Date, default: Date.now },
  createdBy: { type: String, default: 'anonymous' }, // NOTE: your controller sometimes sets null; either allow { type: String, default: null } or keep 'anonymous'
  expiresAt: {
    type: Date,
    default: () => new Date(Date.now() + 365 * 24 * 60 * 60 * 1000)
  },
  isActive: { type: Boolean, default: true }
>>>>>>> 9b112885
});

// Indexes
linkSchema.index({ shortCode: 1 });
linkSchema.index({ createdAt: -1 });
linkSchema.index({ createdBy: 1, createdAt: -1 });

// Export types inferred from the schema
export type LinkDoc = mongoose.InferSchemaType<typeof linkSchema> & { _id: mongoose.Types.ObjectId };
export const Link = mongoose.model<LinkDoc>('Link', linkSchema);<|MERGE_RESOLUTION|>--- conflicted
+++ resolved
@@ -1,4 +1,3 @@
-<<<<<<< HEAD
 // models/Link.ts
 import mongoose, { Document, Schema } from 'mongoose';
 import validator from 'validator';
@@ -17,13 +16,6 @@
 }
 
 const linkSchema = new Schema<ILinkDocument>({
-=======
-import mongoose, { Schema } from 'mongoose';
-import shortid from 'shortid';
-import validator from 'validator';
-
-const linkSchema = new Schema({
->>>>>>> 9b112885
   originalUrl: {
     type: String,
     required: [true, 'Original URL is required'],
@@ -46,7 +38,6 @@
     type: String,
     sparse: true
   },
-<<<<<<< HEAD
   clicks: {
     type: Number,
     default: 0
@@ -76,16 +67,6 @@
     type: String,
     maxlength: [500, 'Description cannot be more than 500 characters']
   }
-=======
-  clicks: { type: Number, default: 0 },
-  createdAt: { type: Date, default: Date.now },
-  createdBy: { type: String, default: 'anonymous' }, // NOTE: your controller sometimes sets null; either allow { type: String, default: null } or keep 'anonymous'
-  expiresAt: {
-    type: Date,
-    default: () => new Date(Date.now() + 365 * 24 * 60 * 60 * 1000)
-  },
-  isActive: { type: Boolean, default: true }
->>>>>>> 9b112885
 });
 
 // Indexes
